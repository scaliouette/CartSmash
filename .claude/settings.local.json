--- conflicted
+++ resolved
@@ -11,23 +11,6 @@
       "Bash(git commit:*)",
       "Bash(git push:*)",
       "Bash(npm run dev:*)",
-<<<<<<< HEAD
-      "Read(/C:\\Users\\scali\\OneDrive\\Documents\\GitHub\\CartSmash\\client\\src\\components/**)",
-      "Read(/C:\\Users\\scali\\OneDrive\\Documents\\GitHub\\CartSmash\\server\\utils/**)",
-      "Read(/C:\\Users\\scali\\OneDrive\\Documents\\GitHub\\CartSmash\\server\\routes/**)",
-      "Read(/C:\\Users\\scali\\OneDrive\\Documents\\GitHub\\CartSmash\\client\\src\\components/**)",
-      "Bash(dir)",
-      "Read(/C:\\Users\\scali\\OneDrive\\Documents\\GitHub\\CartSmash\\server/**)",
-      "Bash(node:*)"
-=======
-      "WebFetch(domain:docs.instacart.com)",
-      "Read(/C:\\Users\\scali\\OneDrive\\Documents\\GitHub\\CartSmash\\client\\src\\services/**)",
-      "Read(/C:\\Users\\scali\\OneDrive\\Documents\\GitHub\\CartSmash\\client\\src\\services/**)",
-      "Read(/C:\\Users\\scali\\OneDrive\\Documents\\GitHub\\CartSmash\\client\\src\\components/**)",
-      "Read(/C:\\Users\\scali\\OneDrive\\Documents\\GitHub\\CartSmash\\client\\src\\services/**)",
-      "Read(/C:\\Users\\scali\\OneDrive\\Documents\\GitHub\\CartSmash\\client\\src\\services/**)",
-      "Read(/C:\\Users\\scali\\OneDrive\\Documents\\GitHub\\CartSmash\\client\\src\\services/**)"
->>>>>>> 0b71b64b
     ],
     "deny": [],
     "ask": []
