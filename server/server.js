--- conflicted
+++ resolved
@@ -14,10 +14,6 @@
 
 const app = express();
 const PORT = process.env.PORT || 3001;
-<<<<<<< HEAD
-
-// Configure Winston Logger
-=======
 const config = require('./config');
 
 // Validate required environment variables
@@ -41,31 +37,11 @@
 }
 
 // Configure Winston Logger for production
->>>>>>> fddf6c9d
 const logger = winston.createLogger({
   level: process.env.LOG_LEVEL || 'info',
   format: winston.format.combine(
     winston.format.timestamp(),
     winston.format.errors({ stack: true }),
-<<<<<<< HEAD
-    winston.format.colorize(),
-    winston.format.printf(({ timestamp, level, message, stack }) => {
-      return `${timestamp} [${level}]: ${message}${stack ? '\n' + stack : ''}`;
-    })
-  ),
-  transports: [
-    new winston.transports.Console(),
-    new winston.transports.File({ 
-      filename: 'logs/error.log', 
-      level: 'error',
-      handleExceptions: true,
-      handleRejections: true
-    }),
-    new winston.transports.File({ 
-      filename: 'logs/combined.log',
-      handleExceptions: true,
-      handleRejections: true
-=======
     winston.format.json()
   ),
   defaultMeta: { service: 'cartsmash-api' },
@@ -75,7 +51,6 @@
         winston.format.colorize(),
         winston.format.simple()
       )
->>>>>>> fddf6c9d
     })
   ]
 });
@@ -83,56 +58,12 @@
 // Initialize AI Services
 let openai, genAI;
 
-<<<<<<< HEAD
-try {
-  if (process.env.OPENAI_API_KEY) {
-=======
 if (process.env.OPENAI_API_KEY) {
   try {
->>>>>>> fddf6c9d
     openai = new OpenAI({
       apiKey: process.env.OPENAI_API_KEY
     });
     logger.info('OpenAI service initialized');
-<<<<<<< HEAD
-  }
-} catch (error) {
-  logger.warn('OpenAI initialization failed:', error.message);
-}
-
-try {
-  if (process.env.GOOGLE_AI_API_KEY) {
-    genAI = new GoogleGenerativeAI(process.env.GOOGLE_AI_API_KEY);
-    logger.info('Google Generative AI service initialized');
-  }
-} catch (error) {
-  logger.warn('Google AI initialization failed:', error.message);
-}
-
-// MongoDB Connection
-if (process.env.MONGODB_URI) {
-  mongoose.connect(process.env.MONGODB_URI, {
-    useNewUrlParser: true,
-    useUnifiedTopology: true,
-    serverSelectionTimeoutMS: 5000,
-    socketTimeoutMS: 45000,
-  })
-  .then(() => {
-    logger.info('Connected to MongoDB successfully');
-  })
-  .catch((error) => {
-    logger.error('MongoDB connection failed:', error);
-  });
-
-  mongoose.connection.on('error', (error) => {
-    logger.error('MongoDB connection error:', error);
-  });
-
-  mongoose.connection.on('disconnected', () => {
-    logger.warn('MongoDB disconnected');
-  });
-}
-=======
   } catch (error) {
     logger.warn('OpenAI initialization failed:', error.message);
   }
@@ -173,28 +104,11 @@
 mongoose.connection.on('disconnected', () => {
   logger.warn('MongoDB disconnected');
 });
->>>>>>> fddf6c9d
 
 // Initialize Firebase Admin SDK
 const initializeFirebase = () => {
   try {
     if (admin.apps.length === 0) {
-<<<<<<< HEAD
-      const firebaseConfig = {
-        projectId: process.env.FIREBASE_PROJECT_ID,
-        databaseURL: process.env.FIREBASE_DATABASE_URL
-      };
-
-      if (process.env.FIREBASE_PRIVATE_KEY && process.env.FIREBASE_CLIENT_EMAIL) {
-        firebaseConfig.credential = admin.credential.cert({
-          projectId: process.env.FIREBASE_PROJECT_ID,
-          clientEmail: process.env.FIREBASE_CLIENT_EMAIL,
-          privateKey: process.env.FIREBASE_PRIVATE_KEY.replace(/\\n/g, '\n')
-        });
-      }
-
-      admin.initializeApp(firebaseConfig);
-=======
       admin.initializeApp({
         credential: admin.credential.cert({
           projectId: process.env.FIREBASE_PROJECT_ID,
@@ -203,107 +117,20 @@
         }),
         databaseURL: process.env.FIREBASE_DATABASE_URL
       });
->>>>>>> fddf6c9d
       logger.info('Firebase Admin SDK initialized successfully');
     }
   } catch (error) {
     logger.error('Firebase initialization failed:', error);
-<<<<<<< HEAD
-=======
     if (process.env.NODE_ENV === 'production') {
       process.exit(1);
     }
->>>>>>> fddf6c9d
   }
 };
 
 initializeFirebase();
 
-<<<<<<< HEAD
-// Token Store with persistent storage capability
-class TokenStore {
-  constructor() {
-    this.tokens = new Map();
-    this.refreshTokens = new Map();
-    this.loadTokens();
-  }
-
-  loadTokens() {
-    try {
-      if (mongoose.connection.readyState === 1) {
-        // Load from database if MongoDB is connected
-        logger.info('Token store ready with database persistence');
-      } else {
-        // Use in-memory storage
-        logger.info('Token store using in-memory storage');
-      }
-    } catch (error) {
-      logger.warn('Token store initialization:', error.message);
-    }
-  }
-
-  setTokens(userId, tokenData, refreshToken = null) {
-    this.tokens.set(userId, {
-      ...tokenData,
-      createdAt: Date.now(),
-      lastUsed: Date.now()
-    });
-    
-    if (refreshToken) {
-      this.refreshTokens.set(userId, refreshToken);
-    }
-    
-    logger.info(`Tokens stored for user: ${userId}`);
-  }
-
-  getTokens(userId) {
-    const tokens = this.tokens.get(userId);
-    if (tokens) {
-      // Update last used timestamp
-      tokens.lastUsed = Date.now();
-      this.tokens.set(userId, tokens);
-    }
-    return tokens;
-  }
-
-  getRefreshToken(userId) {
-    return this.refreshTokens.get(userId);
-  }
-
-  removeTokens(userId) {
-    this.tokens.delete(userId);
-    this.refreshTokens.delete(userId);
-    logger.info(`Tokens removed for user: ${userId}`);
-  }
-
-  cleanupExpiredTokens() {
-    const now = Date.now();
-    for (const [userId, tokenData] of this.tokens.entries()) {
-      if (tokenData.expiresAt && tokenData.expiresAt < now) {
-        this.removeTokens(userId);
-      }
-    }
-  }
-
-  getStats() {
-    return {
-      totalUsers: this.tokens.size,
-      activeTokens: Array.from(this.tokens.values()).filter(t => t.expiresAt > Date.now()).length,
-      expiredTokens: Array.from(this.tokens.values()).filter(t => t.expiresAt <= Date.now()).length
-    };
-  }
-}
-
-const tokenStore = new TokenStore();
-
-// Cleanup expired tokens every hour
-setInterval(() => {
-  tokenStore.cleanupExpiredTokens();
-}, 3600000);
-=======
 // Import MongoDB-based token store
 const tokenStore = require('./services/TokenStore');
->>>>>>> fddf6c9d
 
 // Security Middleware
 app.use(helmet({
@@ -314,167 +141,6 @@
     includeSubDomains: true,
     preload: true
   }
-<<<<<<< HEAD
-}));
-
-// Rate Limiting
-const createRateLimiter = (windowMs, max, message) => {
-  return rateLimit({
-    windowMs,
-    max,
-    message: {
-      error: message,
-      retryAfter: Math.ceil(windowMs / 1000) + ' seconds'
-    },
-    standardHeaders: true,
-    legacyHeaders: false,
-    handler: (req, res) => {
-      logger.warn(`Rate limit exceeded for IP: ${req.ip}`);
-      res.status(429).json({
-        error: message,
-        retryAfter: Math.ceil(windowMs / 1000)
-      });
-    }
-  });
-};
-
-// Different rate limits for different endpoints
-const generalLimiter = createRateLimiter(15 * 60 * 1000, 100, 'Too many requests, please try again later');
-const authLimiter = createRateLimiter(15 * 60 * 1000, 5, 'Too many authentication attempts, please try again later');
-const aiLimiter = createRateLimiter(60 * 1000, 10, 'Too many AI requests, please try again in a minute');
-
-// Apply rate limiting
-app.use('/api/', generalLimiter);
-app.use('/api/auth/', authLimiter);
-app.use('/api/ai/', aiLimiter);
-
-// CORS Configuration
-const corsOptions = {
-  origin: function (origin, callback) {
-    const allowedOrigins = [
-      'http://localhost:3000',
-      'http://localhost:3001',
-      'https://cart-smash-git-main-shawn-caliouettes-projects.vercel.app',
-      'https://cart-smash-pstuhsccd-shawn-caliouettes-projects.vercel.app',
-      'https://cartsmash.vercel.app',
-      'https://cartsmash.com',
-      process.env.CORS_ORIGIN,
-      process.env.CLIENT_URL
-    ].filter(Boolean);
-
-    if (!origin) return callback(null, true);
-    
-    if (allowedOrigins.indexOf(origin) !== -1) {
-      callback(null, true);
-    } else {
-      logger.warn(`CORS blocked request from: ${origin}`);
-      callback(new Error('Not allowed by CORS'));
-    }
-  },
-  credentials: true,
-  methods: ['GET', 'POST', 'PUT', 'DELETE', 'OPTIONS', 'PATCH'],
-  allowedHeaders: [
-    'Origin',
-    'X-Requested-With',
-    'Content-Type',
-    'Accept',
-    'Authorization',
-    'User-ID',
-    'X-API-Key',
-    'Cache-Control'
-  ],
-  exposedHeaders: ['X-Total-Count', 'X-Rate-Limit-Remaining'],
-  optionsSuccessStatus: 200,
-  maxAge: 86400 // 24 hours
-};
-
-app.use(cors(corsOptions));
-
-// Body Parser Middleware
-app.use(bodyParser.json({ 
-  limit: '10mb',
-  verify: (req, res, buf) => {
-    req.rawBody = buf;
-  }
-}));
-
-app.use(bodyParser.urlencoded({ 
-  extended: true, 
-  limit: '10mb',
-  parameterLimit: 50000
-}));
-
-// Additional Express middleware
-app.use(express.json({ limit: '10mb' }));
-app.use(express.urlencoded({ extended: true, limit: '10mb' }));
-
-// Request Logging with Morgan and Winston
-app.use(morgan('combined', {
-  stream: {
-    write: (message) => {
-      logger.info(message.trim());
-    }
-  },
-  skip: (req, res) => {
-    // Skip logging for health checks in production
-    return process.env.NODE_ENV === 'production' && req.path === '/health';
-  }
-}));
-
-// Request ID middleware
-app.use((req, res, next) => {
-  req.id = Date.now().toString(36) + Math.random().toString(36).substr(2);
-  res.setHeader('X-Request-ID', req.id);
-  next();
-});
-
-// Health Check Endpoint
-app.get('/health', (req, res) => {
-  const healthStatus = {
-    status: 'healthy',
-    timestamp: new Date().toISOString(),
-    version: process.env.npm_package_version || '1.0.0',
-    environment: process.env.NODE_ENV || 'development',
-    uptime: Math.floor(process.uptime()),
-    memory: process.memoryUsage(),
-    services: {
-      firebase: admin.apps.length > 0,
-      mongodb: mongoose.connection.readyState === 1,
-      kroger: !!(process.env.KROGER_CLIENT_ID && process.env.KROGER_CLIENT_SECRET),
-      openai: !!openai,
-      googleai: !!genAI
-    },
-    tokenStore: tokenStore.getStats(),
-    system: {
-      nodeVersion: process.version,
-      platform: process.platform,
-      arch: process.arch
-    }
-  };
-  
-  const overallHealthy = Object.values(healthStatus.services).some(service => service === true);
-  
-  res.status(overallHealthy ? 200 : 503).json(healthStatus);
-});
-
-// API Health Check
-app.get('/api/health', (req, res) => {
-  res.json({
-    status: 'API operational',
-    timestamp: new Date().toISOString(),
-    endpoints: [
-      '/health',
-      '/api/health',
-      '/api/auth/kroger/*',
-      '/api/cart/*',
-      '/api/ai/*',
-      '/api/kroger/*',
-      '/api/recipes/*'
-    ]
-  });
-});
-
-=======
 }));
 
 // Trust proxy for Render
@@ -592,26 +258,10 @@
   res.status(isHealthy ? 200 : 503).json(healthStatus);
 });
 
->>>>>>> fddf6c9d
 // Kroger OAuth Endpoints
 app.get('/api/auth/kroger/login', (req, res) => {
   const { userId } = req.query;
   
-<<<<<<< HEAD
-  logger.info(`Kroger OAuth login requested for user: ${userId}`);
-  
-  if (!process.env.KROGER_CLIENT_ID) {
-    return res.status(500).json({ 
-      success: false, 
-      error: 'Kroger OAuth not configured. Please set KROGER_CLIENT_ID in environment variables'
-    });
-  }
-  
-  const state = Buffer.from(`${userId || 'demo'}-${Date.now()}-${Math.random()}`).toString('base64');
-  const baseURL = process.env.KROGER_BASE_URL || 'https://api-ce.kroger.com/v1';
-  
-  const authUrl = new URL(`${baseURL}/connect/oauth2/authorize`);
-=======
   if (!userId) {
     return res.status(400).json({ 
       success: false, 
@@ -623,34 +273,17 @@
   
   const state = Buffer.from(`${userId}-${Date.now()}-${Math.random()}`).toString('base64');
   const authUrl = new URL(`${process.env.KROGER_BASE_URL}/connect/oauth2/authorize`);
->>>>>>> fddf6c9d
   authUrl.searchParams.append('response_type', 'code');
   authUrl.searchParams.append('client_id', process.env.KROGER_CLIENT_ID);
   authUrl.searchParams.append('redirect_uri', process.env.KROGER_REDIRECT_URI);
   authUrl.searchParams.append('scope', process.env.KROGER_OAUTH_SCOPES || 'cart.basic:write profile.compact product.compact');
   authUrl.searchParams.append('state', state);
   
-<<<<<<< HEAD
-  logger.info(`Redirecting to Kroger OAuth: ${authUrl.toString()}`);
-=======
->>>>>>> fddf6c9d
   res.redirect(authUrl.toString());
 });
 
 app.get('/api/auth/kroger/callback', async (req, res) => {
   const { code, state, error } = req.query;
-<<<<<<< HEAD
-
-  logger.info(`OAuth Callback - Code: ${!!code}, State: ${!!state}, Error: ${error}`);
-  
-  if (error) {
-    logger.error(`Kroger OAuth error: ${error}`);
-    return res.send(generateOAuthErrorPage(error));
-  }
-  
-  if (!code) {
-    return res.status(400).send(generateOAuthErrorPage('Missing authorization code'));
-=======
   
   if (error) {
     logger.error(`Kroger OAuth error: ${error}`);
@@ -659,37 +292,23 @@
   
   if (!code || !state) {
     return res.status(400).redirect(`${process.env.CLIENT_URL}/auth/error?message=missing_parameters`);
->>>>>>> fddf6c9d
   }
 
   try {
     const decoded = Buffer.from(state, 'base64').toString();
-<<<<<<< HEAD
-    const [userId] = decoded.split('-');
-    
-    logger.info(`Exchanging code for token for user: ${userId}`);
-=======
     const [userId, timestamp] = decoded.split('-');
     
     // Validate state freshness (5 minutes)
     if (Date.now() - parseInt(timestamp) > 300000) {
       throw new Error('State expired');
     }
->>>>>>> fddf6c9d
     
     const credentials = Buffer.from(
       `${process.env.KROGER_CLIENT_ID}:${process.env.KROGER_CLIENT_SECRET}`
     ).toString('base64');
     
-<<<<<<< HEAD
-    const baseURL = process.env.KROGER_BASE_URL || 'https://api-ce.kroger.com/v1';
-    
-    const tokenResponse = await axios.post(
-      `${baseURL}/connect/oauth2/token`,
-=======
     const tokenResponse = await axios.post(
       `${process.env.KROGER_BASE_URL}/connect/oauth2/token`,
->>>>>>> fddf6c9d
       new URLSearchParams({
         grant_type: 'authorization_code',
         code: code,
@@ -704,11 +323,7 @@
       }
     );
     
-<<<<<<< HEAD
-    tokenStore.setTokens(
-=======
     await tokenStore.setTokens(
->>>>>>> fddf6c9d
       userId,
       {
         accessToken: tokenResponse.data.access_token,
@@ -720,239 +335,6 @@
     );
     
     logger.info(`Token exchange successful for user: ${userId}`);
-<<<<<<< HEAD
-    
-    res.send(generateOAuthSuccessPage(userId));
-    
-  } catch (error) {
-    logger.error('Token exchange failed:', error.response?.data || error.message);
-    res.send(generateOAuthErrorPage(error.response?.data?.error_description || error.message));
-  }
-});
-
-app.get('/api/auth/kroger/status', async (req, res) => {
-  const userId = req.headers['user-id'] || req.query.userId || 'demo-user';
-  
-  try {
-    const tokenInfo = tokenStore.getTokens(userId);
-    const isAuthenticated = !!tokenInfo && tokenInfo.expiresAt > Date.now();
-    
-    logger.info(`Auth status check for ${userId}: ${isAuthenticated ? 'authenticated' : 'not authenticated'}`);
-    
-    res.json({
-      success: true,
-      authenticated: isAuthenticated,
-      userId: userId,
-      needsAuth: !isAuthenticated,
-      tokenExpiry: tokenInfo?.expiresAt ? new Date(tokenInfo.expiresAt).toISOString() : null,
-      scope: tokenInfo?.scope,
-      lastUsed: tokenInfo?.lastUsed ? new Date(tokenInfo.lastUsed).toISOString() : null
-    });
-  } catch (error) {
-    logger.error(`Auth status check failed for ${userId}:`, error);
-    res.status(500).json({
-      success: false,
-      authenticated: false,
-      error: error.message
-    });
-  }
-});
-
-app.delete('/api/auth/kroger/logout', (req, res) => {
-  const userId = req.headers['user-id'] || req.query.userId || 'demo-user';
-  
-  tokenStore.removeTokens(userId);
-  logger.info(`User ${userId} logged out from Kroger`);
-  
-  res.json({
-    success: true,
-    message: 'Successfully logged out from Kroger'
-  });
-});
-
-// Mock Kroger stores endpoint
-app.get('/api/kroger/stores/nearby', async (req, res) => {
-  const { lat, lng, radius = 10 } = req.query;
-  
-  try {
-    // Mock store data - in production, this would call actual Kroger API
-    const stores = [
-      {
-        id: '01400943',
-        name: 'Kroger - Zinfandel',
-        address: '10075 Bruceville Rd, Elk Grove, CA 95757',
-        distance: '2.1 miles',
-        services: ['Pickup', 'Delivery'],
-        hours: {
-          open: '06:00',
-          close: '24:00'
-        },
-        phone: '(916) 686-9101'
-      },
-      {
-        id: '01400376',
-        name: 'Kroger - Elk Grove',
-        address: '8465 Elk Grove Blvd, Elk Grove, CA 95758',
-        distance: '3.5 miles',
-        services: ['Pickup', 'Delivery'],
-        hours: {
-          open: '06:00',
-          close: '23:00'
-        },
-        phone: '(916) 685-0439'
-      },
-      {
-        id: '01400512',
-        name: 'Kroger - Rancho Cordova',
-        address: '2715 E Bidwell St, Folsom, CA 95630',
-        distance: '8.2 miles',
-        services: ['Pickup'],
-        hours: {
-          open: '06:00',
-          close: '23:00'
-        },
-        phone: '(916) 932-3195'
-      }
-    ];
-    
-    res.json({
-      success: true,
-      stores: stores,
-      searchParams: { lat, lng, radius },
-      timestamp: new Date().toISOString()
-    });
-  } catch (error) {
-    logger.error('Failed to fetch nearby stores:', error);
-    res.status(500).json({
-      success: false,
-      error: 'Failed to fetch nearby stores'
-    });
-  }
-});
-
-// AI Endpoint for grocery list parsing
-app.post('/api/ai/parse-grocery-list', async (req, res) => {
-  const { text, userId = 'anonymous' } = req.body;
-  
-  if (!text || text.trim().length === 0) {
-    return res.status(400).json({
-      success: false,
-      error: 'No text provided for parsing'
-    });
-  }
-  
-  try {
-    logger.info(`AI parsing request from user: ${userId}`);
-    
-    let parsedItems = [];
-    
-    if (openai) {
-      // Use OpenAI for parsing
-      const completion = await openai.chat.completions.create({
-        model: "gpt-3.5-turbo",
-        messages: [{
-          role: "system",
-          content: "Parse the following grocery list into structured data. Return a JSON array of objects with properties: itemName, quantity, unit, category, confidence (0-1). Categories should be: produce, dairy, meat, pantry, bakery, frozen, other."
-        }, {
-          role: "user",
-          content: text
-        }],
-        temperature: 0.1,
-        max_tokens: 1000
-      });
-      
-      try {
-        parsedItems = JSON.parse(completion.choices[0].message.content);
-      } catch (parseError) {
-        logger.error('Failed to parse OpenAI response:', parseError);
-        parsedItems = fallbackParsing(text);
-      }
-    } else if (genAI) {
-      // Use Google Generative AI as fallback
-      const model = genAI.getGenerativeModel({ model: "gemini-pro" });
-      const prompt = `Parse this grocery list into JSON format with itemName, quantity, unit, category, confidence: ${text}`;
-      
-      const result = await model.generateContent(prompt);
-      const response = await result.response;
-      
-      try {
-        parsedItems = JSON.parse(response.text());
-      } catch (parseError) {
-        logger.error('Failed to parse Google AI response:', parseError);
-        parsedItems = fallbackParsing(text);
-      }
-    } else {
-      // Fallback to simple parsing
-      parsedItems = fallbackParsing(text);
-    }
-    
-    res.json({
-      success: true,
-      items: parsedItems,
-      totalItems: parsedItems.length,
-      aiService: openai ? 'openai' : genAI ? 'google' : 'fallback',
-      processingTime: Date.now() - req.startTime,
-      userId: userId
-    });
-    
-  } catch (error) {
-    logger.error('AI parsing failed:', error);
-    
-    // Return fallback parsing on error
-    const fallbackItems = fallbackParsing(text);
-    
-    res.json({
-      success: true,
-      items: fallbackItems,
-      totalItems: fallbackItems.length,
-      aiService: 'fallback',
-      warning: 'AI service unavailable, using fallback parsing',
-      userId: userId
-    });
-  }
-});
-
-// Fallback parsing function
-function fallbackParsing(text) {
-  const lines = text.split('\n').filter(line => line.trim().length > 0);
-  
-  return lines.map((line, index) => {
-    const trimmed = line.trim();
-    const quantityMatch = trimmed.match(/^(\d+(?:\.\d+)?)\s*(.+)/);
-    
-    let itemName, quantity = 1, unit = '';
-    
-    if (quantityMatch) {
-      quantity = parseFloat(quantityMatch[1]);
-      itemName = quantityMatch[2].trim();
-    } else {
-      itemName = trimmed;
-    }
-    
-    // Simple category guessing
-    let category = 'other';
-    const lowerItem = itemName.toLowerCase();
-    
-    if (lowerItem.includes('milk') || lowerItem.includes('cheese') || lowerItem.includes('yogurt')) {
-      category = 'dairy';
-    } else if (lowerItem.includes('apple') || lowerItem.includes('banana') || lowerItem.includes('lettuce')) {
-      category = 'produce';
-    } else if (lowerItem.includes('bread') || lowerItem.includes('bagel')) {
-      category = 'bakery';
-    } else if (lowerItem.includes('chicken') || lowerItem.includes('beef') || lowerItem.includes('fish')) {
-      category = 'meat';
-    }
-    
-    return {
-      id: `item_${index}_${Date.now()}`,
-      itemName,
-      quantity,
-      unit,
-      category,
-      confidence: 0.7,
-      originalText: trimmed
-    };
-=======
     res.redirect(`${process.env.CLIENT_URL}/auth/success`);
     
   } catch (error) {
@@ -1180,198 +562,9 @@
         }
       }
     }
->>>>>>> fddf6c9d
   });
-}
-
-// Load route modules with comprehensive error handling
-const routes = [
-  { path: '/api/cart', module: './routes/cart', name: 'Cart' },
-  { path: '/api/account', module: './routes/account', name: 'Account' },
-  { path: '/api/recipes', module: './routes/recipes', name: 'Recipes' },
-  { path: '/api/kroger', module: './routes/kroger', name: 'Kroger API' },
-  { path: '/api/kroger-orders', module: './routes/kroger-orders', name: 'Kroger Orders' },
-  { path: '/api/analytics', module: './routes/analytics', name: 'Analytics' },
-  { path: '/api/users', module: './routes/users', name: 'Users' }
-];
-
-routes.forEach(route => {
-  try {
-    const routeModule = require(route.module);
-    app.use(route.path, routeModule);
-    logger.info(`${route.name} routes loaded successfully`);
-  } catch (error) {
-    logger.warn(`${route.name} routes not found or failed to load: ${error.message}`);
-  }
-});
-
-<<<<<<< HEAD
-// OAuth helper functions
-function generateOAuthSuccessPage(userId) {
-  return `
-    <!DOCTYPE html>
-    <html>
-    <head>
-      <meta charset="UTF-8">
-      <meta name="viewport" content="width=device-width, initial-scale=1.0">
-      <title>Authentication Successful - CartSmash</title>
-      <style>
-        * { margin: 0; padding: 0; box-sizing: border-box; }
-        body {
-          font-family: -apple-system, BlinkMacSystemFont, 'Segoe UI', Roboto, sans-serif;
-          display: flex;
-          justify-content: center;
-          align-items: center;
-          height: 100vh;
-          background: linear-gradient(135deg, #10b981 0%, #059669 100%);
-          color: white;
-        }
-        .container {
-          text-align: center;
-          background: rgba(255, 255, 255, 0.1);
-          padding: 3rem;
-          border-radius: 20px;
-          backdrop-filter: blur(20px);
-          box-shadow: 0 20px 40px rgba(0, 0, 0, 0.3);
-          max-width: 450px;
-          width: 90%;
-        }
-        .success-icon {
-          font-size: 80px;
-          margin-bottom: 1.5rem;
-          animation: bounceIn 0.6s ease-out;
-        }
-        h1 {
-          font-size: 28px;
-          margin-bottom: 1rem;
-          font-weight: 600;
-        }
-        p {
-          font-size: 16px;
-          margin-bottom: 1rem;
-          opacity: 0.9;
-          line-height: 1.5;
-        }
-        .status {
-          background: rgba(255, 255, 255, 0.2);
-          padding: 1rem;
-          border-radius: 10px;
-          margin: 1.5rem 0;
-        }
-        @keyframes bounceIn {
-          0% { transform: scale(0.3); opacity: 0; }
-          50% { transform: scale(1.05); }
-          70% { transform: scale(0.9); }
-          100% { transform: scale(1); opacity: 1; }
-        }
-      </style>
-    </head>
-    <body>
-      <div class="container">
-        <div class="success-icon">✅</div>
-        <h1>Successfully Connected!</h1>
-        <p>Your Kroger account has been linked to CartSmash.</p>
-        <div class="status">
-          <p><strong>Status:</strong> Authentication Complete</p>
-          <p><strong>User ID:</strong> ${userId}</p>
-        </div>
-        <p style="font-size: 14px; opacity: 0.7;">This window will close automatically in 3 seconds...</p>
-      </div>
-      <script>
-        if (window.opener) {
-          window.opener.postMessage({ 
-            type: 'KROGER_AUTH_SUCCESS',
-            userId: '${userId}',
-            timestamp: new Date().toISOString()
-          }, '*');
-        }
-        setTimeout(() => window.close(), 3000);
-      </script>
-    </body>
-    </html>
-  `;
-}
-
-function generateOAuthErrorPage(errorMessage) {
-  return `
-    <!DOCTYPE html>
-    <html>
-    <head>
-      <meta charset="UTF-8">
-      <meta name="viewport" content="width=device-width, initial-scale=1.0">
-      <title>Authentication Error - CartSmash</title>
-      <style>
-        * { margin: 0; padding: 0; box-sizing: border-box; }
-        body {
-          font-family: -apple-system, BlinkMacSystemFont, 'Segoe UI', Roboto, sans-serif;
-          display: flex;
-          justify-content: center;
-          align-items: center;
-          height: 100vh;
-          background: linear-gradient(135deg, #ef4444 0%, #dc2626 100%);
-          color: white;
-        }
-        .container {
-          text-align: center;
-          background: rgba(255, 255, 255, 0.1);
-          padding: 3rem;
-          border-radius: 20px;
-          backdrop-filter: blur(20px);
-          box-shadow: 0 20px 40px rgba(0, 0, 0, 0.3);
-          max-width: 450px;
-          width: 90%;
-        }
-        .error-icon {
-          font-size: 80px;
-          margin-bottom: 1.5rem;
-          animation: shake 0.5s ease-in-out;
-        }
-        h1 {
-          font-size: 28px;
-          margin-bottom: 1rem;
-          font-weight: 600;
-        }
-        .error-detail {
-          background: rgba(0, 0, 0, 0.2);
-          padding: 1.5rem;
-          border-radius: 10px;
-          margin: 1.5rem 0;
-          font-family: monospace;
-          font-size: 14px;
-          word-break: break-word;
-        }
-        @keyframes shake {
-          0%, 100% { transform: translateX(0); }
-          10%, 30%, 50%, 70%, 90% { transform: translateX(-5px); }
-          20%, 40%, 60%, 80% { transform: translateX(5px); }
-        }
-      </style>
-    </head>
-    <body>
-      <div class="container">
-        <div class="error-icon">❌</div>
-        <h1>Authentication Failed</h1>
-        <p>Unable to connect your Kroger account.</p>
-        <div class="error-detail">
-          <strong>Error:</strong> ${errorMessage}
-        </div>
-        <p style="font-size: 14px; opacity: 0.7;">This window will close automatically in 5 seconds...</p>
-      </div>
-      <script>
-        if (window.opener) {
-          window.opener.postMessage({ 
-            type: 'KROGER_AUTH_ERROR', 
-            error: '${errorMessage}',
-            timestamp: new Date().toISOString()
-          }, '*');
-        }
-        setTimeout(() => window.close(), 5000);
-      </script>
-    </body>
-    </html>
-  `;
-}
-=======
+});
+
 // Load route modules
 const routes = [
   { path: '/api/cart', module: './routes/cart' },
@@ -1390,61 +583,16 @@
     logger.error(`Failed to load ${route.module}:`, error.message);
   }
 });
->>>>>>> fddf6c9d
 
 // 404 Handler
 app.use((req, res) => {
-  logger.warn(`404 - Route not found: ${req.method} ${req.path} from ${req.ip}`);
   res.status(404).json({
     success: false,
     error: 'Endpoint not found',
-    message: `Cannot ${req.method} ${req.path}`,
-    timestamp: new Date().toISOString(),
-    requestId: req.id,
-    availableEndpoints: [
-      'GET /health',
-      'GET /api/health',
-      'GET /api/auth/kroger/login',
-      'GET /api/auth/kroger/callback',
-      'GET /api/auth/kroger/status',
-      'DELETE /api/auth/kroger/logout',
-      'GET /api/kroger/stores/nearby',
-      'POST /api/ai/parse-grocery-list'
-    ]
+    message: `Cannot ${req.method} ${req.path}`
   });
 });
 
-<<<<<<< HEAD
-// Global Error Handler
-app.use((err, req, res, next) => {
-  const errorId = `error_${Date.now()}_${Math.random().toString(36).substr(2, 9)}`;
-  
-  logger.error('Global error handler:', {
-    errorId,
-    message: err.message,
-    stack: err.stack,
-    url: req.url,
-    method: req.method,
-    ip: req.ip,
-    userAgent: req.get('User-Agent'),
-    requestId: req.id
-  });
-  
-  const isDevelopment = process.env.NODE_ENV !== 'production';
-  
-  res.status(err.status || 500).json({
-    success: false,
-    error: isDevelopment ? err.message : 'Internal server error',
-    errorId: errorId,
-    requestId: req.id,
-    timestamp: new Date().toISOString(),
-    ...(isDevelopment && { stack: err.stack })
-  });
-});
-
-// Graceful Shutdown Handlers
-const gracefulShutdown = (signal) => {
-=======
 // Error Handler
 app.use((err, req, res, next) => {
   logger.error('Unhandled error:', err);
@@ -1459,7 +607,6 @@
 
 // Graceful Shutdown
 const gracefulShutdown = async (signal) => {
->>>>>>> fddf6c9d
   logger.info(`${signal} received. Starting graceful shutdown...`);
   
   const server = app.get('server');
@@ -1467,27 +614,6 @@
     server.close(async () => {
       logger.info('HTTP server closed');
       
-<<<<<<< HEAD
-      // Close database connections
-      if (mongoose.connection.readyState === 1) {
-        await mongoose.connection.close();
-        logger.info('MongoDB connection closed');
-      }
-      
-      // Close Firebase connections
-      if (admin.apps.length > 0) {
-        await Promise.all(admin.apps.map(app => app.delete()));
-        logger.info('Firebase connections closed');
-      }
-      
-      logger.info('Graceful shutdown completed');
-      process.exit(0);
-    });
-    
-    // Force close server after 30 seconds
-    setTimeout(() => {
-      logger.error('Could not close connections in time, forcefully shutting down');
-=======
       try {
         await mongoose.connection.close();
         logger.info('MongoDB connection closed');
@@ -1506,90 +632,23 @@
     
     setTimeout(() => {
       logger.error('Forced shutdown after timeout');
->>>>>>> fddf6c9d
       process.exit(1);
     }, 30000);
   }
 };
-<<<<<<< HEAD
 
 process.on('SIGTERM', () => gracefulShutdown('SIGTERM'));
 process.on('SIGINT', () => gracefulShutdown('SIGINT'));
 
-// Unhandled promise rejection handler
-process.on('unhandledRejection', (reason, promise) => {
-  logger.error('Unhandled Promise Rejection:', { reason, promise });
-});
-
-// Uncaught exception handler
-process.on('uncaughtException', (error) => {
-  logger.error('Uncaught Exception:', error);
-  process.exit(1);
-});
-
-=======
-
-process.on('SIGTERM', () => gracefulShutdown('SIGTERM'));
-process.on('SIGINT', () => gracefulShutdown('SIGINT'));
-
->>>>>>> fddf6c9d
 // Start Server
 if (require.main === module) {
   const server = app.listen(PORT, () => {
     logger.info(`
     ========================================
-<<<<<<< HEAD
-    🚀 CARTSMASH Server Started Successfully
-=======
     🚀 CARTSMASH Server Started
->>>>>>> fddf6c9d
     ========================================
     Environment: ${process.env.NODE_ENV}
     Port: ${PORT}
-<<<<<<< HEAD
-    Environment: ${process.env.NODE_ENV || 'development'}
-    Firebase: ${admin.apps.length > 0 ? '✅ Connected' : '⚠️  Limited'}
-    MongoDB: ${mongoose.connection.readyState === 1 ? '✅ Connected' : '⚠️  Disconnected'}
-    Kroger: ${process.env.KROGER_CLIENT_ID ? '✅ Configured' : '❌ Not configured'}
-    OpenAI: ${openai ? '✅ Available' : '❌ Not configured'}
-    Google AI: ${genAI ? '✅ Available' : '❌ Not configured'}
-    
-    Health Check: http://localhost:${PORT}/health
-    API Health: http://localhost:${PORT}/api/health
-    
-    Process ID: ${process.pid}
-    Node Version: ${process.version}
-    Platform: ${process.platform}
-    Architecture: ${process.arch}
-    ========================================
-    `);
-  });
-  
-  // Store server reference for graceful shutdown
-  app.set('server', server);
-  
-  // Handle server errors
-  server.on('error', (error) => {
-    if (error.syscall !== 'listen') {
-      throw error;
-    }
-    
-    const bind = typeof PORT === 'string' ? 'Pipe ' + PORT : 'Port ' + PORT;
-    
-    switch (error.code) {
-      case 'EACCES':
-        logger.error(bind + ' requires elevated privileges');
-        process.exit(1);
-        break;
-      case 'EADDRINUSE':
-        logger.error(bind + ' is already in use');
-        process.exit(1);
-        break;
-      default:
-        throw error;
-    }
-  });
-=======
     URL: https://cartsmash-api.onrender.com
     Client: ${process.env.CLIENT_URL}
     ========================================
@@ -1597,7 +656,6 @@
   });
   
   app.set('server', server);
->>>>>>> fddf6c9d
 }
 
 module.exports = app;