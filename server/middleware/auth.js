<<<<<<< HEAD
// server/middleware/auth.js - Flexible Authentication Middleware
=======
// server/middleware/auth.js - Production Authentication Middleware
>>>>>>> fddf6c9d
const admin = require('firebase-admin');

const authenticateUser = async (req, res, next) => {
  try {
    const authHeader = req.headers.authorization;
    
    // Allow demo mode without auth for development/testing
    if (!authHeader || !authHeader.startsWith('Bearer ')) {
      // In development, allow with demo user
      if (process.env.NODE_ENV !== 'production' || process.env.ALLOW_DEMO_MODE === 'true') {
        req.user = {
          uid: req.headers['user-id'] || 'demo-user',
          email: 'demo@example.com',
          emailVerified: true,
          displayName: 'Demo User'
        };
        return next();
      }
      
      return res.status(401).json({ 
        success: false, 
        error: 'No valid auth token provided',
        code: 'AUTH_TOKEN_MISSING'
      });
    }

    const idToken = authHeader.split('Bearer ')[1];
    
    try {
<<<<<<< HEAD
      // Only verify with Firebase if admin is initialized
      if (admin.apps.length > 0) {
        const decodedToken = await admin.auth().verifyIdToken(idToken);
        req.user = {
          uid: decodedToken.uid,
          email: decodedToken.email,
          emailVerified: decodedToken.email_verified,
          displayName: decodedToken.name || decodedToken.displayName
        };
      } else {
        // Firebase not initialized, use demo mode
        console.warn('Firebase Admin not initialized, using demo mode');
        req.user = {
          uid: 'demo-user',
          email: 'demo@example.com',
          emailVerified: true,
          displayName: 'Demo User'
        };
      }
      next();
    } catch (error) {
      console.error('Token verification failed:', error.message);
      
      // In development, allow with demo user
      if (process.env.NODE_ENV !== 'production') {
        req.user = {
          uid: 'demo-user',
          email: 'demo@example.com',
          emailVerified: true,
          displayName: 'Demo User'
        };
        return next();
=======
      // Verify with Firebase Admin SDK
      if (admin.apps.length === 0) {
        console.error('Firebase Admin not initialized');
        return res.status(503).json({ 
          success: false, 
          error: 'Authentication service unavailable',
          code: 'AUTH_SERVICE_UNAVAILABLE'
        });
      }

      const decodedToken = await admin.auth().verifyIdToken(idToken);
      
      req.user = {
        uid: decodedToken.uid,
        email: decodedToken.email,
        emailVerified: decodedToken.email_verified,
        displayName: decodedToken.name || decodedToken.displayName || null,
        provider: decodedToken.firebase.sign_in_provider,
        metadata: {
          creationTime: decodedToken.auth_time,
          lastSignInTime: decodedToken.iat
        }
      };
      
      next();
    } catch (error) {
      console.error('Token verification failed:', error.code);
      
      if (error.code === 'auth/id-token-expired') {
        return res.status(401).json({ 
          success: false, 
          error: 'Token expired',
          code: 'AUTH_TOKEN_EXPIRED'
        });
      } else if (error.code === 'auth/id-token-revoked') {
        return res.status(401).json({ 
          success: false, 
          error: 'Token has been revoked',
          code: 'AUTH_TOKEN_REVOKED'
        });
>>>>>>> fddf6c9d
      }
      
      return res.status(401).json({ 
        success: false, 
        error: 'Invalid or expired token',
        code: 'AUTH_TOKEN_INVALID'
      });
    }
  } catch (error) {
    console.error('Auth middleware error:', error);
    
    // In development, allow with demo user
    if (process.env.NODE_ENV !== 'production') {
      req.user = {
        uid: 'demo-user',
        email: 'demo@example.com',
        emailVerified: true,
        displayName: 'Demo User'
      };
      return next();
    }
    
    return res.status(500).json({ 
      success: false, 
      error: 'Authentication failed',
      code: 'AUTH_ERROR'
    });
  }
};

const validateCartOperation = (req, res, next) => {
  // In demo mode, always allow
  if (process.env.NODE_ENV !== 'production' || process.env.ALLOW_DEMO_MODE === 'true') {
    if (!req.user) {
      req.user = {
        uid: 'demo-user',
        email: 'demo@example.com',
        emailVerified: true,
        displayName: 'Demo User'
      };
    }
    return next();
  }
  
  if (!req.user || !req.user.uid) {
    return res.status(401).json({ 
      success: false, 
      error: 'User not authenticated',
      code: 'AUTH_REQUIRED'
    });
  }
  
  if (process.env.REQUIRE_EMAIL_VERIFICATION === 'true' && !req.user.emailVerified) {
    return res.status(403).json({ 
      success: false, 
      error: 'Email verification required',
      code: 'EMAIL_VERIFICATION_REQUIRED'
    });
  }
  
  next();
};

<<<<<<< HEAD
// Simple auth middleware for backwards compatibility
const authMiddleware = (req, res, next) => {
  // For simple auth, just ensure user exists
  if (!req.user) {
    req.user = {
      id: req.headers['user-id'] || 'demo-user',
      uid: req.headers['user-id'] || 'demo-user',
      email: 'demo@example.com',
      displayName: 'Demo User'
    };
  }
=======
const optionalAuth = async (req, res, next) => {
  const authHeader = req.headers.authorization;
  
  if (!authHeader || !authHeader.startsWith('Bearer ')) {
    req.user = null;
    return next();
  }

  try {
    const idToken = authHeader.split('Bearer ')[1];
    const decodedToken = await admin.auth().verifyIdToken(idToken);
    
    req.user = {
      uid: decodedToken.uid,
      email: decodedToken.email,
      emailVerified: decodedToken.email_verified,
      displayName: decodedToken.name || decodedToken.displayName || null
    };
  } catch (error) {
    req.user = null;
  }
  
>>>>>>> fddf6c9d
  next();
};

module.exports = { 
  authenticateUser, 
  validateCartOperation,
<<<<<<< HEAD
  authMiddleware
};

// Export default for compatibility
module.exports.default = authMiddleware;
=======
  optionalAuth
};
>>>>>>> fddf6c9d
<|MERGE_RESOLUTION|>--- conflicted
+++ resolved
@@ -1,27 +1,11 @@
-<<<<<<< HEAD
-// server/middleware/auth.js - Flexible Authentication Middleware
-=======
 // server/middleware/auth.js - Production Authentication Middleware
->>>>>>> fddf6c9d
 const admin = require('firebase-admin');
 
 const authenticateUser = async (req, res, next) => {
   try {
     const authHeader = req.headers.authorization;
     
-    // Allow demo mode without auth for development/testing
     if (!authHeader || !authHeader.startsWith('Bearer ')) {
-      // In development, allow with demo user
-      if (process.env.NODE_ENV !== 'production' || process.env.ALLOW_DEMO_MODE === 'true') {
-        req.user = {
-          uid: req.headers['user-id'] || 'demo-user',
-          email: 'demo@example.com',
-          emailVerified: true,
-          displayName: 'Demo User'
-        };
-        return next();
-      }
-      
       return res.status(401).json({ 
         success: false, 
         error: 'No valid auth token provided',
@@ -32,40 +16,6 @@
     const idToken = authHeader.split('Bearer ')[1];
     
     try {
-<<<<<<< HEAD
-      // Only verify with Firebase if admin is initialized
-      if (admin.apps.length > 0) {
-        const decodedToken = await admin.auth().verifyIdToken(idToken);
-        req.user = {
-          uid: decodedToken.uid,
-          email: decodedToken.email,
-          emailVerified: decodedToken.email_verified,
-          displayName: decodedToken.name || decodedToken.displayName
-        };
-      } else {
-        // Firebase not initialized, use demo mode
-        console.warn('Firebase Admin not initialized, using demo mode');
-        req.user = {
-          uid: 'demo-user',
-          email: 'demo@example.com',
-          emailVerified: true,
-          displayName: 'Demo User'
-        };
-      }
-      next();
-    } catch (error) {
-      console.error('Token verification failed:', error.message);
-      
-      // In development, allow with demo user
-      if (process.env.NODE_ENV !== 'production') {
-        req.user = {
-          uid: 'demo-user',
-          email: 'demo@example.com',
-          emailVerified: true,
-          displayName: 'Demo User'
-        };
-        return next();
-=======
       // Verify with Firebase Admin SDK
       if (admin.apps.length === 0) {
         console.error('Firebase Admin not initialized');
@@ -106,7 +56,6 @@
           error: 'Token has been revoked',
           code: 'AUTH_TOKEN_REVOKED'
         });
->>>>>>> fddf6c9d
       }
       
       return res.status(401).json({ 
@@ -117,18 +66,6 @@
     }
   } catch (error) {
     console.error('Auth middleware error:', error);
-    
-    // In development, allow with demo user
-    if (process.env.NODE_ENV !== 'production') {
-      req.user = {
-        uid: 'demo-user',
-        email: 'demo@example.com',
-        emailVerified: true,
-        displayName: 'Demo User'
-      };
-      return next();
-    }
-    
     return res.status(500).json({ 
       success: false, 
       error: 'Authentication failed',
@@ -138,19 +75,6 @@
 };
 
 const validateCartOperation = (req, res, next) => {
-  // In demo mode, always allow
-  if (process.env.NODE_ENV !== 'production' || process.env.ALLOW_DEMO_MODE === 'true') {
-    if (!req.user) {
-      req.user = {
-        uid: 'demo-user',
-        email: 'demo@example.com',
-        emailVerified: true,
-        displayName: 'Demo User'
-      };
-    }
-    return next();
-  }
-  
   if (!req.user || !req.user.uid) {
     return res.status(401).json({ 
       success: false, 
@@ -170,19 +94,6 @@
   next();
 };
 
-<<<<<<< HEAD
-// Simple auth middleware for backwards compatibility
-const authMiddleware = (req, res, next) => {
-  // For simple auth, just ensure user exists
-  if (!req.user) {
-    req.user = {
-      id: req.headers['user-id'] || 'demo-user',
-      uid: req.headers['user-id'] || 'demo-user',
-      email: 'demo@example.com',
-      displayName: 'Demo User'
-    };
-  }
-=======
 const optionalAuth = async (req, res, next) => {
   const authHeader = req.headers.authorization;
   
@@ -205,20 +116,11 @@
     req.user = null;
   }
   
->>>>>>> fddf6c9d
   next();
 };
 
 module.exports = { 
   authenticateUser, 
   validateCartOperation,
-<<<<<<< HEAD
-  authMiddleware
-};
-
-// Export default for compatibility
-module.exports.default = authMiddleware;
-=======
   optionalAuth
-};
->>>>>>> fddf6c9d
+};